--- conflicted
+++ resolved
@@ -106,14 +106,10 @@
       std::cerr<< "Unable to read the matches file." << std::endl;
       return EXIT_FAILURE;
     }
-<<<<<<< HEAD
     pairs = convertPairWiseMatchesToPairSet(matches);
-=======
-    pairs = getPairs(matches);
     // Keep only Pairs that belong to valid view indexes.
     const std::set<IndexT> valid_viewIdx = Get_Valid_Views(sfm_data);
     pairs = Pair_filter(pairs, valid_viewIdx);
->>>>>>> a28ee95d
   }
 
   openMVG::system::Timer timer;
