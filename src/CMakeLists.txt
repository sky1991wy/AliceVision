
# Copyright (c) 2012, 2013 openMVG authors.

# This Source Code Form is subject to the terms of the Mozilla Public
# License, v. 2.0. If a copy of the MPL was not distributed with this
# file, You can obtain one at http://mozilla.org/MPL/2.0/.

CMAKE_MINIMUM_REQUIRED(VERSION 2.6)

PROJECT(openMVG C CXX)

# guard against in-source builds
IF(${CMAKE_SOURCE_DIR} STREQUAL ${CMAKE_BINARY_DIR})
  message(FATAL_ERROR "In-source builds not allowed.")
ENDIF()

# ==============================================================================
# OpenMVG build options
# ==============================================================================
OPTION(OpenMVG_BUILD_SHARED "Build OpenMVG shared libs" OFF)
OPTION(OpenMVG_BUILD_TESTS "Build OpenMVG tests" OFF)
OPTION(OpenMVG_BUILD_EXAMPLES "Build OpenMVG samples applications." ON)
OPTION(OpenMVG_BUILD_DOC "Build OpenMVG documentation." ON)
OPTION(OpenMVG_BUILD_OPENGL_EXAMPLES "Build OpenMVG openGL examples" OFF)
OPTION(OpenMVG_BUILD_COVERAGE "Enable code coverage generation (gcc only)" OFF)
OPTION(OpenMVG_BUILD_VOCTREE "Build the vocabulary tree and localization module" ON)
OPTION(OpenMVG_USE_OPENMP "Enable OpenMP parallelization" ON)
<<<<<<< HEAD
OPTION(OpenMVG_USE_BOOST "Enable Boost" ON)
OPTION(OpenMVG_USE_ALEMBIC "Enable Alembic I/O" ON)
=======
>>>>>>> 428dfab4

SET(OPENMVG_VERSION_MAJOR 0)
SET(OPENMVG_VERSION_MINOR 8)
SET(OPENMVG_VERSION_PATCH 1)
SET(OPENMVG_VERSION
    ${OPENMVG_VERSION_MAJOR}.${OPENMVG_VERSION_MINOR}.${OPENMVG_VERSION_PATCH})

# Default build is in Release mode
IF(NOT CMAKE_BUILD_TYPE AND NOT MSVC)
  SET(CMAKE_BUILD_TYPE "Release")
ENDIF(NOT CMAKE_BUILD_TYPE AND NOT MSVC)

# Set build path
SET(EXECUTABLE_OUTPUT_PATH "${PROJECT_BINARY_DIR}/${CMAKE_SYSTEM_NAME}-${CMAKE_SYSTEM_PROCESSOR}-${CMAKE_BUILD_TYPE}")
SET(LIBRARY_OUTPUT_PATH "${PROJECT_BINARY_DIR}/${CMAKE_SYSTEM_NAME}-${CMAKE_SYSTEM_PROCESSOR}-${CMAKE_BUILD_TYPE}")

IF (WIN32)
  ADD_DEFINITIONS(-DNOMINMAX)
  IF (MSVC)
    ADD_DEFINITIONS(/bigobj)
  ENDIF (MSVC)
ENDIF (WIN32)

# Set shared or static mode
IF(OpenMVG_BUILD_SHARED)
  SET(BUILD_SHARED_LIBS ON)
ELSEIF()
  SET(BUILD_SHARED_LIBS OFF)
ENDIF()

# suppress annoying osi_clp warning
IF ("${CMAKE_CXX_COMPILER_ID}" STREQUAL "Clang")
    ADD_DEFINITIONS(-Wno-deprecated-register)
ENDIF()

# ==============================================================================
# Check that submodule have been initialized and updated
# ==============================================================================
if(NOT EXISTS ${PROJECT_SOURCE_DIR}/dependencies/cereal/include)
  message(FATAL_ERROR
    "\n submodule(s) are missing, please update your repository:\n"
    "  > git submodule update -i\n")
endif()

# ==============================================================================
# Additional cmake find modules
# ==============================================================================
SET(CMAKE_MODULE_PATH
  ${CMAKE_MODULE_PATH} ${CMAKE_CURRENT_SOURCE_DIR}/cmakeFindModules)
INCLUDE(OptimizeForArchitecture)
OptimizeForArchitecture()
IF (SSE2_FOUND OR TARGET_ARCHITECTURE STREQUAL "native")
  IF (MSVC AND NOT ${CMAKE_CL_64})
    ADD_DEFINITIONS(/arch:SSE2)
  ENDIF (MSVC AND NOT ${CMAKE_CL_64})
  ADD_DEFINITIONS(-DOPENMVG_USE_SSE)
ENDIF ()
IF (UNIX AND NOT OpenMVG_BUILD_COVERAGE)
  SET(CMAKE_C_FLAGS_RELEASE "-O3")
  SET(CMAKE_CXX_FLAGS_RELEASE "-O3")
ENDIF ()

# ==============================================================================
# Check C++11 support
# ==============================================================================
INCLUDE(CXX11)
check_for_cxx11_compiler(CXX11_COMPILER)
# If a C++11 compiler is available, then set the appropriate flags
IF(CXX11_COMPILER)
  ADD_DEFINITIONS(-DOPENMVG_USE_CXX11)
  enable_cxx11()
  INCLUDE(CheckIncludeFileCXX)
  CHECK_INCLUDE_FILE_CXX(thread HAVE_CXX11_THREAD)
  IF (HAVE_CXX11_THREAD)
    ADD_DEFINITIONS(-DHAVE_CXX11_THREAD)
  ENDIF(HAVE_CXX11_THREAD)
    CHECK_INCLUDE_FILE_CXX(chrono HAVE_CXX11_CHRONO)
  IF (HAVE_CXX11_CHRONO)
    ADD_DEFINITIONS(-DHAVE_CXX11_CHRONO)
  ENDIF(HAVE_CXX11_CHRONO)
ENDIF(CXX11_COMPILER)

# ==============================================================================
# OpenMP detection
# ==============================================================================
IF (OpenMVG_USE_OPENMP)
  FIND_PACKAGE(OpenMP)
  IF (OPENMP_FOUND)
    SET(CMAKE_CXX_FLAGS "${CMAKE_CXX_FLAGS} ${OpenMP_CXX_FLAGS}")
    OPTION(OpenMVG_USE_OPENMP "Use OpenMP for parallelization" ON)
    ADD_DEFINITIONS(-DOPENMVG_USE_OPENMP)
    IF (NOT MSVC)
      IF ("${CMAKE_CXX_COMPILER_ID}" STREQUAL "Clang")
        # for those using the clang with OpenMP support
        LIST(APPEND OPENMVG_LIBRARY_DEPENDENCIES iomp)
      ELSE()
        LIST(APPEND OPENMVG_LIBRARY_DEPENDENCIES gomp)
      ENDIF()
    ENDIF (NOT MSVC)
ELSE (OpenMVG_USE_OPENMP)
    OPTION(OpenMVG_USE_OPENMP "Use OpenMP for parallelization" OFF)
    SET(OpenMVG_USE_OPENMP OFF CACHE BOOL "Use OpenMP for parallelization")
    REMOVE_DEFINITIONS(-DOPENMVG_USE_OPENMP)
  ENDIF (OPENMP_FOUND)
ENDIF (OpenMVG_USE_OPENMP)

# ==============================================================================
# enable code coverage generation (only with GCC)
# ==============================================================================
IF(OpenMVG_BUILD_COVERAGE AND CMAKE_COMPILER_IS_GNUCXX)
  MESSAGE("OpenMVG_BUILD_COVERAGE enabled")
  SET(CMAKE_BUILD_TYPE "Debug")
  ADD_DEFINITIONS(--coverage -fprofile-arcs -ftest-coverage)
  SET(CMAKE_EXE_LINKER_FLAGS
    "${CMAKE_EXE_LINKER_FLAGS} -fprofile-arcs -ftest-coverage")
ENDIF()

# ==============================================================================
# IMAGE IO detection
# ==============================================================================
IF (NOT APPLE)
  FIND_PACKAGE(JPEG QUIET)
  FIND_PACKAGE(PNG QUIET)
  FIND_PACKAGE(TIFF QUIET)
ENDIF (NOT APPLE)

# Folders
SET_PROPERTY(GLOBAL PROPERTY USE_FOLDERS ON)

# ==============================================================================
# SUBMODULE CONFIGURATION
# ==============================================================================
#- glfw
# ==============================================================================
IF (OpenMVG_BUILD_OPENGL_EXAMPLES)
  SET(GLFW_BUILD_EXAMPLES OFF CACHE BOOL "Do not build the GLFW example programs")
  SET(GLFW_BUILD_TESTS    OFF CACHE BOOL "Do not build the GLFW tests programs")
  SET(GLFW_BUILD_DOCS     OFF CACHE BOOL "Do not build the GLFW documentation")
  SET(GLFW_INSTALL        OFF CACHE BOOL "Do not generate the GLFW installation target")
  ADD_SUBDIRECTORY(dependencies/glfw)
  INCLUDE_DIRECTORIES(SYSTEM dependencies/glfw/include)
  SET_PROPERTY(TARGET glfw PROPERTY FOLDER OpenMVG/3rdParty/glfw)
ENDIF (OpenMVG_BUILD_OPENGL_EXAMPLES)

#- Mosek (linear programming interface)
#===============================================================================
FIND_PACKAGE(Mosek)
IF(MOSEK_FOUND)
  ADD_DEFINITIONS(-DOPENMVG_HAVE_MOSEK)
  SET(LP_INCLUDE_DIRS
    ${MOSEK_INCLUDE}
    ${CMAKE_CURRENT_SOURCE_DIR}/dependencies/osi_clp/Osi/src/OsiMsk/
  )
  INCLUDE_DIRECTORIES(${LP_INCLUDE_DIRS})
ENDIF(MOSEK_FOUND)

#INSTALL RULES
INSTALL(
  DIRECTORY ${CMAKE_CURRENT_SOURCE_DIR}/dependencies/
  DESTINATION include/openMVG_dependencies
  COMPONENT headers
  FILES_MATCHING PATTERN "*.hpp" PATTERN "*.h"
)

# ==============================================================================
# --END-- SUBMODULE CONFIGURATION
# ==============================================================================

# ==============================================================================
# Opencv is not used by openMVG but some samples show how to use openCV
#  and openMVG simultaneously
# ==============================================================================
OPTION(OpenMVG_USE_OPENCV "Build or not opencv+openMVG samples programs" OFF)

# ==============================================================================
# Since OpenCV 3, SIFT is no longer in the default modules. See
# https://github.com/itseez/opencv_contrib for more informations.
# Enable this to be able to use OpenCV SIFT in main_ComputeFeatures_OpenCV.
# ==============================================================================
OPTION(OpenMVG_USE_OCVSIFT "Add or not OpenCV SIFT in available features" OFF)

# ==============================================================================
# Enable cmake UNIT TEST framework
# ==============================================================================
IF (OpenMVG_BUILD_TESTS)
  ENABLE_TESTING()
ENDIF (OpenMVG_BUILD_TESTS)
# MACRO to ease UnitTesting
MACRO (UNIT_TEST NAMESPACE NAME EXTRA_LIBS)
  IF (OpenMVG_BUILD_TESTS)
    ADD_EXECUTABLE(${NAMESPACE}_test_${NAME} ${NAME}_test.cpp)

    SET_PROPERTY(TARGET ${NAMESPACE}_test_${NAME} PROPERTY FOLDER OpenMVG/test)

    TARGET_LINK_LIBRARIES(${NAMESPACE}_test_${NAME}
                          ${EXTRA_LIBS} # Extra libs MUST be first.
                          CppUnitLite ${OPENMVG_LIBRARY_DEPENDENCIES})
    ADD_TEST(NAME ${NAMESPACE}_test_${NAME} WORKING_DIRECTORY ${CMAKE_RUNTIME_OUTPUT_DIRECTORY}
             COMMAND $<TARGET_FILE:${NAMESPACE}_test_${NAME}>)
  ENDIF (OpenMVG_BUILD_TESTS)
ENDMACRO (UNIT_TEST)

# ==============================================================================
# Eigen
# ==============================================================================
# - internal by default,
# - external if EIGEN_INCLUDE_DIR_HINTS is defined
# ==============================================================================
IF(NOT DEFINED EIGEN_INCLUDE_DIR_HINTS)
  SET(EIGEN_INCLUDE_DIR_HINTS ${CMAKE_CURRENT_SOURCE_DIR}/third_party/eigen)
  SET(OpenMVG_USE_INTERNAL_EIGEN ON)
ENDIF()
FIND_PACKAGE(Eigen QUIET)
IF(EIGEN_FOUND)
  INCLUDE_DIRECTORIES(${EIGEN_INCLUDE_DIRS})
ENDIF(EIGEN_FOUND)
# Configure Eigen to use only MPL2 licensed code
ADD_DEFINITIONS(-DEIGEN_MPL2_ONLY)

# ==============================================================================
# Ceres
# ==============================================================================
# - internal by default (ceres-solver+cxsparse+miniglog),
# - external if CERES_DIR_HINTS and FIND_PACKAGE return a valid Ceres setup
# ==============================================================================
FIND_PACKAGE(Ceres QUIET HINTS ${CERES_DIR_HINTS})
IF(NOT Ceres_FOUND)
  MESSAGE(STATUS "No external CERES detected, using the embedded one.")
  SET(OpenMVG_USE_INTERNAL_CERES ON)
  SET(CERES_INCLUDE_DIRS
    ${CMAKE_CURRENT_SOURCE_DIR}/third_party/ceres-solver/include
    ${CMAKE_CURRENT_SOURCE_DIR}/third_party/ceres-solver/internal/ceres/miniglog
    ${PROJECT_BINARY_DIR}/third_party/ceres-solver/config)
    FILE(READ "${CMAKE_CURRENT_SOURCE_DIR}/third_party/ceres-solver/VERSION" CERES_CONFIG)
    STRING(REGEX REPLACE "version ([0-9.]+).*" "\\1" CERES_VERSION ${CERES_CONFIG})
  SET(CERES_LIBRARIES ceres cxsparse)
ENDIF()

# ==============================================================================
# Flann
# ==============================================================================
# - internal by default (flann),
# - external if FLANN_INCLUDE_DIR_HINTS and a valid Flann setup is found
# ==============================================================================
IF(NOT DEFINED FLANN_INCLUDE_DIR_HINTS)
  SET(FLANN_INCLUDE_DIR_HINTS ${CMAKE_CURRENT_SOURCE_DIR}/third_party/flann/src/cpp)
  SET(OpenMVG_USE_INTERNAL_FLANN ON)
ENDIF()
FIND_PACKAGE(Flann QUIET)
IF(NOT FLANN_FOUND OR OpenMVG_USE_INTERNAL_FLANN)
  SET(FLANN_INCLUDE_DIRS ${CMAKE_CURRENT_SOURCE_DIR}/third_party/flann/src/cpp)
  SET(FLANN_LIBRARY flann_cpp_s)
ENDIF()

# ==============================================================================
# CoinUtils
# ==============================================================================
# - internal by default (CoinUtils),
# - external if COINUTILS_INCLUDE_DIR_HINTS and a valid CoinUtils setup is found
# ==============================================================================
IF(NOT DEFINED COINUTILS_INCLUDE_DIR_HINTS)
  SET(COINUTILS_INCLUDE_DIR_HINTS ${CMAKE_CURRENT_SOURCE_DIR}/dependencies/osi_clp/CoinUtils/src/)
  SET(OpenMVG_USE_INTERNAL_COINUTILS ON)
ENDIF()
FIND_PACKAGE(CoinUtils QUIET)
IF(NOT COINUTILS_FOUND OR OpenMVG_USE_INTERNAL_COINUTILS)
  SET(COINUTILS_INCLUDE_DIRS ${CMAKE_CURRENT_SOURCE_DIR}/dependencies/osi_clp/CoinUtils/src/)
  SET(COINUTILS_LIBRARY lib_CoinUtils)
ENDIF()

## ==============================================================================
## Clp
## ==============================================================================
## - internal by default (Clp),
## - external if CLP_INCLUDE_DIR_HINTS and a valid Clp setup is found
## ==============================================================================
IF(NOT DEFINED CLP_INCLUDE_DIR_HINTS)
  SET(CLP_INCLUDE_DIR_HINTS ${CMAKE_CURRENT_SOURCE_DIR}/dependencies/osi_clp/Clp/src/)
  SET(OpenMVG_USE_INTERNAL_CLP ON)
ENDIF()
FIND_PACKAGE(Clp QUIET)
IF(NOT CLP_FOUND OR OpenMVG_USE_INTERNAL_CLP)
  SET(CLP_INCLUDE_DIRS
     ${CMAKE_CURRENT_SOURCE_DIR}/dependencies/osi_clp/Clp/src/
     ${CMAKE_CURRENT_SOURCE_DIR}/dependencies/osi_clp/Clp/src/OsiClp/)
  SET(CLP_LIBRARIES lib_clp lib_OsiClpSolver)
ENDIF()

# ==============================================================================
# Osi
# ==============================================================================
# - internal by default (Osi),
# - external if OSI_INCLUDE_DIR_HINTS and a valid Osi setup is found
# ==============================================================================
IF(NOT DEFINED OSI_INCLUDE_DIR_HINTS)
  SET(OSI_INCLUDE_DIR_HINTS ${CMAKE_CURRENT_SOURCE_DIR}/dependencies/osi_clp/Osi/src/)
  SET(OpenMVG_USE_INTERNAL_OSI ON)
ENDIF()
FIND_PACKAGE(Osi QUIET)
IF(NOT OSI_FOUND OR OpenMVG_USE_INTERNAL_OSI)
  SET(OSI_INCLUDE_DIRS ${CMAKE_CURRENT_SOURCE_DIR}/dependencies/osi_clp/Osi/src/Osi/)
  SET(OSI_LIBRARY lib_Osi)
ENDIF()

# ==============================================================================
# Internal CLP/OSI/COINUTILS libraries:
# ==============================================================================
IF (OpenMVG_USE_INTERNAL_OSI AND OpenMVG_USE_INTERNAL_CLP AND OpenMVG_USE_INTERNAL_COINUTILS)
  ADD_SUBDIRECTORY(dependencies/osi_clp/)
  SET_PROPERTY(TARGET lib_clp PROPERTY FOLDER OpenMVG/3rdParty/lib_clp)
  SET_PROPERTY(TARGET lib_CoinUtils PROPERTY FOLDER OpenMVG/3rdParty/lib_CoinUtils)
  SET_PROPERTY(TARGET lib_Osi PROPERTY FOLDER OpenMVG/3rdParty/lib_Osi)
  SET_PROPERTY(TARGET lib_OsiClpSolver PROPERTY FOLDER OpenMVG/3rdParty/lib_OsiClpSolver)
ENDIF()

# ==============================================================================
# Lemon
# ==============================================================================
# - internal by default (Lemon),
# - external if LEMON_INCLUDE_DIR_HINTS and a valid Lemon setup is found
# ==============================================================================
IF(NOT DEFINED LEMON_INCLUDE_DIR_HINTS)
  SET(LEMON_INCLUDE_DIR_HINTS ${CMAKE_CURRENT_SOURCE_DIR}/third_party/lemon)
  SET(OpenMVG_USE_INTERNAL_LEMON ON)
ENDIF()
FIND_PACKAGE(Lemon QUIET)
IF(NOT LEMON_FOUND OR OpenMVG_USE_INTERNAL_LEMON)
  SET(LEMON_INCLUDE_DIRS
    ${CMAKE_CURRENT_SOURCE_DIR}/third_party/lemon
    ${PROJECT_BINARY_DIR}/third_party/lemon)
  SET(LEMON_LIBRARY lemon)
ENDIF()


# ==============================================================================
# Boost
# ==============================================================================
# - optional, it allows to compile the vocabulary tree
# ==============================================================================
<<<<<<< HEAD
IF(OpenMVG_USE_BOOST)
  FIND_PACKAGE(Boost 1.53.0 QUIET COMPONENTS system filesystem program_options unit_test_framework)
  IF(Boost_FOUND)
    MESSAGE(STATUS "Boost ${Boost_LIB_VERSION} found")
    include_directories(${Boost_INCLUDE_DIRS})
    link_directories(${Boost_LIBRARIES})
    add_definitions(${Boost_DEFINITIONS})
  ELSE()
    MESSAGE(STATUS "Boost not found -- disabling the vocabulary tree")
    UPDATE_CACHE_VARIABLE(OpenMVG_USE_BOOST OFF)
  ENDIF(Boost_FOUND)
ENDIF(OpenMVG_USE_BOOST)
=======
IF(OpenMVG_BUILD_VOCTREE)
    FIND_PACKAGE(Boost 1.53.0 QUIET COMPONENTS system filesystem program_options unit_test_framework)
    IF(Boost_FOUND)
       MESSAGE(STATUS "Boost ${Boost_LIB_VERSION} found")
       include_directories(${Boost_INCLUDE_DIRS})
       link_directories(${Boost_LIBRARIES})
       add_definitions(${Boost_DEFINITIONS})
    ELSE()
      MESSAGE(STATUS "Boost not found -- disabling the vocabulary tree")
      UPDATE_CACHE_VARIABLE(OpenMVG_BUILD_VOCTREE OFF)
    ENDIF(Boost_FOUND)
ENDIF(OpenMVG_BUILD_VOCTREE)
>>>>>>> 428dfab4

# ==============================================================================
# Alembic
# ==============================================================================
# - optional, it allows to use the classes to export data in alembic format
# ==============================================================================
IF(OpenMVG_USE_ALEMBIC)
  FIND_PACKAGE(Alembic)
  IF(ALEMBIC_FOUND)
    MESSAGE(STATUS "Alembic found")
    include_directories(${ABC_INCLUDE_DIR})
    add_definitions(-DHAVE_ALEMBIC)
  ELSE()
    MESSAGE(STATUS "Alembic not found -- disabling I/O exporter")
    UPDATE_CACHE_VARIABLE(OpenMVG_USE_ALEMBIC OFF)
  ENDIF(ALEMBIC_FOUND)
ENDIF(OpenMVG_USE_ALEMBIC)

# ==============================================================================
# Third-party libraries:
# ==============================================================================
ADD_SUBDIRECTORY(third_party)

# ==============================================================================
# Include directories
# ==============================================================================
SET(OpenMVG_INCLUDE_DIRS
  ${CMAKE_CURRENT_SOURCE_DIR}
  ${JPEG_INCLUDE_DIR}
  ${PNG_INCLUDE_DIRS}
  ${TIFF_INCLUDE_DIR}
  ${CMAKE_CURRENT_SOURCE_DIR}/third_party
  ${CMAKE_CURRENT_SOURCE_DIR}/dependencies
  ${CMAKE_CURRENT_SOURCE_DIR}/dependencies/cereal/include
  ${LEMON_INCLUDE_DIRS}
  ${EIGEN_INCLUDE_DIRS}
  ${CERES_INCLUDE_DIRS}
  ${FLANN_INCLUDE_DIRS}
  ${LP_INCLUDE_DIRS}
  ${COINUTILS_INCLUDE_DIRS}
  ${CLP_INCLUDE_DIRS}
  ${OSI_INCLUDE_DIRS}
  CACHE PATH "include directories for openMVG and its dependencies"
)

INCLUDE_DIRECTORIES(${OpenMVG_INCLUDE_DIRS})

# ==============================================================================
# openMVG modules
# ==============================================================================
# The openMVG library itself
ADD_SUBDIRECTORY(openMVG)

# ==============================================================================
# openMVG libraries
# ==============================================================================
SET(OpenMVG_LIBRARIES
  openMVG_image
  openMVG_features
  openMVG_matching_image_collection
  openMVG_kvld
  openMVG_multiview
  openMVG_lInftyComputerVision
  openMVG_system
  openMVG_sfm)

FOREACH(omvglib ${OpenMVG_LIBRARIES})
  SET_PROPERTY(TARGET ${omvglib} PROPERTY FOLDER OpenMVG/OpenMVG)
ENDFOREACH()

# openMVG tutorial examples
IF (OpenMVG_BUILD_EXAMPLES)
  ADD_SUBDIRECTORY(openMVG_Samples)
ENDIF (OpenMVG_BUILD_EXAMPLES)

# Complete software(s) build on openMVG libraries
ADD_SUBDIRECTORY(software)

# software(s) under patent or commercial licence
# Included for research purpose only
ADD_SUBDIRECTORY(nonFree)

# ==============================================================================
# Documentation
# --------------------------
# Sphinx detection
# ==============================================================================
IF(OpenMVG_BUILD_DOC)
  FIND_PACKAGE(Sphinx)
  IF (EXISTS ${SPHINX_EXECUTABLE})
     SET(SPHINX_HTML_DIR "${CMAKE_CURRENT_BINARY_DIR}/htmlDoc")

     CONFIGURE_FILE(
       "${CMAKE_CURRENT_SOURCE_DIR}/../docs/sphinx/rst/conf.py"
       "${CMAKE_CURRENT_BINARY_DIR}/conf.py"
       @ONLY)

     ADD_CUSTOM_TARGET(doc ALL
       ${SPHINX_EXECUTABLE}
       -b html
       "${CMAKE_CURRENT_SOURCE_DIR}/../docs/sphinx/rst"
       "${SPHINX_HTML_DIR}"
       COMMENT "Building HTML documentation with Sphinx")

     SET_PROPERTY(TARGET doc PROPERTY FOLDER OpenMVG)

   ELSE (EXISTS ${SPHINX_EXECUTABLE})
     MESSAGE("Sphinx need to be installed to generate the documentation")
     UPDATE_CACHE_VARIABLE(OpenMVG_BUILD_DOC OFF)
   ENDIF (EXISTS ${SPHINX_EXECUTABLE})
ENDIF (OpenMVG_BUILD_DOC)


MESSAGE("\n")

MESSAGE("** OpenMVG version: " ${OPENMVG_VERSION})
MESSAGE("** Build Shared libs: " ${OpenMVG_BUILD_SHARED})
MESSAGE("** Build OpenMVG tests: " ${OpenMVG_BUILD_TESTS})
MESSAGE("** Build OpenMVG documentation: " ${OpenMVG_BUILD_DOC})
MESSAGE("** Build OpenMVG samples applications: " ${OpenMVG_BUILD_EXAMPLES})
MESSAGE("** Build OpenMVG openGL examples: " ${OpenMVG_BUILD_OPENGL_EXAMPLES})
MESSAGE("** Builde the voctree and localization module: " ${OpenMVG_BUILD_VOCTREE})
MESSAGE("** Enable code coverage generation: " ${OpenMVG_BUILD_COVERAGE})
MESSAGE("** Enable OpenMP parallelization: " ${OpenMVG_USE_OPENMP})
MESSAGE("** Build OpenCV+OpenMVG samples programs: " ${OpenMVG_USE_OPENCV})
MESSAGE("** Use OpenCV SIFT features: " ${OpenMVG_USE_OCVSIFT})
MESSAGE("** Build vocabulary tree: " ${OpenMVG_USE_BOOST})
MESSAGE("** Build Alembic exporter: " ${OpenMVG_USE_ALEMBIC})

MESSAGE("\n")

IF(DEFINED OpenMVG_USE_INTERNAL_EIGEN)
  MESSAGE(STATUS "EIGEN: " ${EIGEN_VERSION} " (internal)")
ELSE()
  MESSAGE(STATUS "EIGEN: " ${EIGEN_VERSION} " (external)")
ENDIF()

IF(DEFINED OpenMVG_USE_INTERNAL_CERES)
  MESSAGE(STATUS "CERES: " ${CERES_VERSION} " (internal)")
ELSE()
  MESSAGE(STATUS "CERES: " ${CERES_VERSION} " (external)")
ENDIF()

IF(DEFINED OpenMVG_USE_INTERNAL_FLANN)
  MESSAGE(STATUS "FLANN: " ${FLANN_VERSION} " (internal)")
ELSE()
  MESSAGE(STATUS "FLANN: " ${FLANN_VERSION} " (external)")
ENDIF()

IF(DEFINED OpenMVG_USE_INTERNAL_TIFF)
  MESSAGE(STATUS "LIBTIFF: " ${TIFF_VERSION_STRING} " (internal)")
ELSE()
  MESSAGE(STATUS "LIBTIFF: " ${TIFF_VERSION_STRING} " (external)")
ENDIF()

IF(DEFINED OpenMVG_USE_INTERNAL_PNG)
  MESSAGE(STATUS "LIBPNG: " ${PNG_VERSION_STRING} " (internal)")
ELSE()
  MESSAGE(STATUS "LIBPNG: " ${PNG_VERSION_STRING} " (external)")
ENDIF()

IF(DEFINED OpenMVG_USE_INTERNAL_JPEG)
  MESSAGE(STATUS "LIBJPEG (internal)")
ELSE()
  MESSAGE(STATUS "LIBJPEG (external)")
ENDIF()

IF(DEFINED OpenMVG_USE_INTERNAL_CLP)
  MESSAGE(STATUS "CLP: " ${CLP_VERSION} " (internal)")
ELSE()
  MESSAGE(STATUS "CLP: " ${CLP_VERSION} " (external)")
ENDIF()

IF(DEFINED OpenMVG_USE_INTERNAL_COINUTILS)
  MESSAGE(STATUS "COINUTILS: " ${COINUTILS_VERSION} " (internal)")
ELSE()
  MESSAGE(STATUS "COINUTILS: " ${COINUTILS_VERSION} " (external)")
ENDIF()

IF(DEFINED OpenMVG_USE_INTERNAL_OSI)
  MESSAGE(STATUS "OSI: " ${OSI_VERSION} " (internal)")
ELSE()
  MESSAGE(STATUS "OSI: " ${OSI_VERSION} " (external)")
ENDIF()

IF(DEFINED OpenMVG_USE_INTERNAL_LEMON)
  MESSAGE(STATUS "LEMON: " ${LEMON_VERSION} " (internal)")
ELSE()
  MESSAGE(STATUS "LEMON: " ${LEMON_VERSION} " (external)")
ENDIF()

MESSAGE("\n")

# ==============================================================================
# INSTALL RULES
# ==============================================================================

INSTALL(EXPORT openMVG-targets DESTINATION lib)
INSTALL(EXPORT openMVG-targets
        DESTINATION share/openMVG/cmake FILE OpenMVGTargets.cmake)

#Adapt build include paths to install path
SET(OpenMVG_INCLUDE_DIRS
  "${OpenMVG_INCLUDE_DIRS}"
  "${CMAKE_INSTALL_PREFIX}/include/openMVG")

STRING(REGEX REPLACE
  "${CMAKE_CURRENT_SOURCE_DIR}"
  "${CMAKE_INSTALL_PREFIX}/include"
  OpenMVG_INCLUDE_DIRS
  "${OpenMVG_INCLUDE_DIRS}"
)
STRING(REGEX REPLACE
  "third_party"
  "openMVG/third_party"
  OpenMVG_INCLUDE_DIRS
  "${OpenMVG_INCLUDE_DIRS}"
)
STRING(REGEX REPLACE
  "dependencies"
  "openMVG_dependencies"
  OpenMVG_INCLUDE_DIRS
  "${OpenMVG_INCLUDE_DIRS}"
)
IF (OpenMVG_USE_INTERNAL_CERES)
  STRING(REGEX REPLACE
    "ceres-solver"
    "ceres"
    OpenMVG_INCLUDE_DIRS
    "${OpenMVG_INCLUDE_DIRS}"
  )
  STRING(REGEX REPLACE
    "internal/ceres/"
    ""
    OpenMVG_INCLUDE_DIRS
    "${OpenMVG_INCLUDE_DIRS}"
  )
ENDIF(OpenMVG_USE_INTERNAL_CERES)

# Create a OpenMVGConfig.cmake file. <name>Config.cmake files are searched by
# FIND_PACKAGE() automatically. We configure that file so that we can put any
# information we want in it, e.g. version numbers, include directories, etc.
CONFIGURE_FILE("${CMAKE_SOURCE_DIR}/cmakeFindModules/OpenMVGConfig.cmake.in"
               "${CMAKE_CURRENT_BINARY_DIR}/OpenMVGConfig.cmake" @ONLY)

INSTALL(FILES "${CMAKE_CURRENT_BINARY_DIR}/OpenMVGConfig.cmake"
        DESTINATION share/openMVG/cmake)
<|MERGE_RESOLUTION|>--- conflicted
+++ resolved
@@ -25,11 +25,7 @@
 OPTION(OpenMVG_BUILD_COVERAGE "Enable code coverage generation (gcc only)" OFF)
 OPTION(OpenMVG_BUILD_VOCTREE "Build the vocabulary tree and localization module" ON)
 OPTION(OpenMVG_USE_OPENMP "Enable OpenMP parallelization" ON)
-<<<<<<< HEAD
-OPTION(OpenMVG_USE_BOOST "Enable Boost" ON)
 OPTION(OpenMVG_USE_ALEMBIC "Enable Alembic I/O" ON)
-=======
->>>>>>> 428dfab4
 
 SET(OPENMVG_VERSION_MAJOR 0)
 SET(OPENMVG_VERSION_MINOR 8)
@@ -369,33 +365,18 @@
 # ==============================================================================
 # - optional, it allows to compile the vocabulary tree
 # ==============================================================================
-<<<<<<< HEAD
-IF(OpenMVG_USE_BOOST)
+IF(OpenMVG_BUILD_VOCTREE)
   FIND_PACKAGE(Boost 1.53.0 QUIET COMPONENTS system filesystem program_options unit_test_framework)
   IF(Boost_FOUND)
-    MESSAGE(STATUS "Boost ${Boost_LIB_VERSION} found")
-    include_directories(${Boost_INCLUDE_DIRS})
-    link_directories(${Boost_LIBRARIES})
-    add_definitions(${Boost_DEFINITIONS})
+     MESSAGE(STATUS "Boost ${Boost_LIB_VERSION} found")
+     include_directories(${Boost_INCLUDE_DIRS})
+     link_directories(${Boost_LIBRARIES})
+     add_definitions(${Boost_DEFINITIONS})
   ELSE()
     MESSAGE(STATUS "Boost not found -- disabling the vocabulary tree")
     UPDATE_CACHE_VARIABLE(OpenMVG_USE_BOOST OFF)
   ENDIF(Boost_FOUND)
-ENDIF(OpenMVG_USE_BOOST)
-=======
-IF(OpenMVG_BUILD_VOCTREE)
-    FIND_PACKAGE(Boost 1.53.0 QUIET COMPONENTS system filesystem program_options unit_test_framework)
-    IF(Boost_FOUND)
-       MESSAGE(STATUS "Boost ${Boost_LIB_VERSION} found")
-       include_directories(${Boost_INCLUDE_DIRS})
-       link_directories(${Boost_LIBRARIES})
-       add_definitions(${Boost_DEFINITIONS})
-    ELSE()
-      MESSAGE(STATUS "Boost not found -- disabling the vocabulary tree")
-      UPDATE_CACHE_VARIABLE(OpenMVG_BUILD_VOCTREE OFF)
-    ENDIF(Boost_FOUND)
 ENDIF(OpenMVG_BUILD_VOCTREE)
->>>>>>> 428dfab4
 
 # ==============================================================================
 # Alembic
@@ -517,12 +498,11 @@
 MESSAGE("** Build OpenMVG documentation: " ${OpenMVG_BUILD_DOC})
 MESSAGE("** Build OpenMVG samples applications: " ${OpenMVG_BUILD_EXAMPLES})
 MESSAGE("** Build OpenMVG openGL examples: " ${OpenMVG_BUILD_OPENGL_EXAMPLES})
-MESSAGE("** Builde the voctree and localization module: " ${OpenMVG_BUILD_VOCTREE})
+MESSAGE("** Build the voctree and localization module: " ${OpenMVG_BUILD_VOCTREE})
 MESSAGE("** Enable code coverage generation: " ${OpenMVG_BUILD_COVERAGE})
 MESSAGE("** Enable OpenMP parallelization: " ${OpenMVG_USE_OPENMP})
 MESSAGE("** Build OpenCV+OpenMVG samples programs: " ${OpenMVG_USE_OPENCV})
 MESSAGE("** Use OpenCV SIFT features: " ${OpenMVG_USE_OCVSIFT})
-MESSAGE("** Build vocabulary tree: " ${OpenMVG_USE_BOOST})
 MESSAGE("** Build Alembic exporter: " ${OpenMVG_USE_ALEMBIC})
 
 MESSAGE("\n")
