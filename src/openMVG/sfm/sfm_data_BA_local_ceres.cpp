// Copyright (c) 2015 Pierre Moulon.

// This Source Code Form is subject to the terms of the Mozilla Public
// License, v. 2.0. If a copy of the MPL was not distributed with this
// file, You can obtain one at http://mozilla.org/MPL/2.0/.

#include "openMVG/sfm/sfm_data_BA_local_ceres.hpp"
#include "openMVG/sfm/pipelines/sequential/sequential_SfM.hpp"
#include <openMVG/config.hpp>
#include <openMVG/openmvg_omp.hpp>

#include "openMVG/stl/stlMap.hpp"
#include "ceres/rotation.h"
#include "lemon/bfs.h"
#include <fstream>

namespace openMVG {
namespace sfm {

using namespace openMVG::cameras;
using namespace openMVG::geometry;

Local_Bundle_Adjustment_Ceres::Local_Bundle_Adjustment_Ceres(Local_Bundle_Adjustment_Ceres::LocalBA_options options)
  : 
    _LBAOptions(options)
{}

bool Local_Bundle_Adjustment_Ceres::Adjust(SfM_Data& sfm_data, const LocalBA_Data& localBA_data)
{
  //----------
  // Steps:
  // 1. Generate parameter block with all the poses & intrinsics
  // 2. Create residuals for each observation in the bundle adjustment problem seen by a view with a non-"ignored" pose and intrinsic.
  // 3. Solve the minimization.
  // 4. Store statisics
  // 5. Update the scene with the new poses, landmarks & intrinsics (set to Refine)  
  //----------
  
  ceres::Solver::Options solver_options;
  setSolverOptions(solver_options);
  if (_LBAOptions.isParameterOrderingEnabled()) 
    solver_options.linear_solver_ordering.reset(new ceres::ParameterBlockOrdering);
  
  ceres::Problem problem;
  
  // Data wrapper for refinement:
  Hash_Map<IndexT, std::vector<double> > map_posesBlocks;
  Hash_Map<IndexT, std::vector<double> > map_intrinsicsBlocks;
  
  // 1. Generate parameter block with all the poses & intrinsics
  // Add Poses data to the Ceres problem as Parameter Blocks (do not take care of Local BA strategy)
  map_posesBlocks = addPosesToCeresProblem(sfm_data.GetPoses(), problem);
  
  // Add Intrinsics data to the Ceres problem as Parameter Blocks (do not take care of Local BA strategy)
  map_intrinsicsBlocks = addIntrinsicsToCeresProblem(sfm_data, problem);
  
  // 2. Create residuals for each observation in the bundle adjustment problem seen by a view with a non-"ignored" pose and intrinsic.
  // Set a LossFunction to be less penalized by false measurements
  //  - set it to NULL if you don't want use a lossFunction.
  ceres::LossFunction * p_LossFunction = new ceres::HuberLoss(Square(4.0));
  // TODO: make the LOSS function and the parameter an option
  
  // For all visibility add reprojections errors:
  for(auto& landmarkIt: sfm_data.structure)
  {             
    IndexT landmarkId = landmarkIt.first;
    
    const Observations & observations = landmarkIt.second.observations;
    // Iterate over 2D observation associated to the 3D landmark
    for (const auto& observationIt: observations)
    {
      // Build the residual block corresponding to the track observation:
      const View * view = sfm_data.views.at(observationIt.first).get();
      IndexT intrinsicId = view->getIntrinsicId();
      IndexT poseId = view->getPoseId();
      
      // Do not create a residual block if the pose, the intrinsic or the landmark 
      // have been set as Ignored by the Local BA strategy
      if (_LBAOptions.isLocalBAEnabled())
      {
        if (localBA_data.getPoseState(poseId) == LocalBA_Data::EState::ignored 
            || localBA_data.getIntrinsicState(intrinsicId) == LocalBA_Data::EState::ignored 
            || localBA_data.getLandmarkState(landmarkId) == LocalBA_Data::EState::ignored)
        {
          continue;
        }
      }
      
      // Each Residual block takes a point and a camera as input and outputs a 2
      // dimensional residual. Internally, the cost function stores the observed
      // image location and compares the reprojection against the observation.
      ceres::CostFunction* cost_function = 
          createCostFunctionFromIntrinsics(sfm_data.intrinsics[intrinsicId].get(), observationIt.second.x);
      
      if (cost_function)
      {
        // Needed parameters to create a residual block (K, pose & landmark)
        double* intrinsicBlock = &map_intrinsicsBlocks[intrinsicId][0];
        double* poseBlock = &map_posesBlocks[poseId][0];
        double* landmarkBlock = landmarkIt.second.X.data();
        
        // Apply a specific parameter ordering: 
        if (_LBAOptions.isParameterOrderingEnabled()) 
        {
          solver_options.linear_solver_ordering->AddElementToGroup(landmarkBlock, 0);
          solver_options.linear_solver_ordering->AddElementToGroup(poseBlock, 1);
          solver_options.linear_solver_ordering->AddElementToGroup(intrinsicBlock, 2);
        }
        // Set to constant parameters previoously set as Constant by the Local BA strategy
        if (_LBAOptions.isLocalBAEnabled())
        {
          if (localBA_data.getIntrinsicState(intrinsicId) == LocalBA_Data::EState::constant)  problem.SetParameterBlockConstant(intrinsicBlock);        
          if (localBA_data.getPoseState(poseId) == LocalBA_Data::EState::constant)            problem.SetParameterBlockConstant(poseBlock);
          if (localBA_data.getLandmarkState(landmarkId) == LocalBA_Data::EState::constant)    problem.SetParameterBlockConstant(landmarkBlock);
        } 
        // Create a residual block:
        problem.AddResidualBlock(cost_function,
                                 p_LossFunction,
                                 intrinsicBlock,
                                 poseBlock,
                                 landmarkBlock); //Do we need to copy 3D point to avoid false motion, if failure ?
      }
    }
  }
  
  // 3. Solve the minimization.
  OPENMVG_LOG_DEBUG("Solving ceres problem...");
  ceres::Solver::Summary summary;
  if (!solveBA(problem, solver_options, summary))
    return false;
  
  // 4. Store statisics
  // Solution is usable
  if (_LBAOptions.isLocalBAEnabled())
  {
    _LBAStatistics._numRefinedPoses       = localBA_data.getNumberOf(LocalBA_Data::EParameter::pose,      LocalBA_Data::EState::refined);
    _LBAStatistics._numConstantPoses      = localBA_data.getNumberOf(LocalBA_Data::EParameter::pose,      LocalBA_Data::EState::constant);
    _LBAStatistics._numIgnoredPoses       = localBA_data.getNumberOf(LocalBA_Data::EParameter::pose,      LocalBA_Data::EState::ignored);  
    _LBAStatistics._numRefinedIntrinsics  = localBA_data.getNumberOf(LocalBA_Data::EParameter::intrinsic, LocalBA_Data::EState::refined);
    _LBAStatistics._numConstantIntrinsics = localBA_data.getNumberOf(LocalBA_Data::EParameter::intrinsic, LocalBA_Data::EState::constant);
    _LBAStatistics._numIgnoredIntrinsics  = localBA_data.getNumberOf(LocalBA_Data::EParameter::intrinsic, LocalBA_Data::EState::ignored);
    _LBAStatistics._numRefinedLandmarks   = localBA_data.getNumberOf(LocalBA_Data::EParameter::landmark,  LocalBA_Data::EState::refined);
    _LBAStatistics._numConstantLandmarks  = localBA_data.getNumberOf(LocalBA_Data::EParameter::landmark,  LocalBA_Data::EState::constant);
    _LBAStatistics._numIgnoredLandmarks   = localBA_data.getNumberOf(LocalBA_Data::EParameter::landmark,  LocalBA_Data::EState::ignored);   
  }   
  else
  {
    // All the parameters are considered as Refined in a classic BA
    _LBAStatistics._numRefinedPoses = map_posesBlocks.size();
    _LBAStatistics._numRefinedIntrinsics = map_intrinsicsBlocks.size();
    _LBAStatistics._numRefinedLandmarks = sfm_data.structure.size();
  }
  
  // Add statitics about the BA loop:
  _LBAStatistics._time = summary.total_time_in_seconds;
  _LBAStatistics._numSuccessfullIterations = summary.num_successful_steps;
  _LBAStatistics._numUnsuccessfullIterations = summary.num_unsuccessful_steps;
  _LBAStatistics._numResidualBlocks = summary.num_residuals;
  _LBAStatistics._RMSEinitial = std::sqrt( summary.initial_cost / summary.num_residuals);
  _LBAStatistics._RMSEfinal = std::sqrt( summary.final_cost / summary.num_residuals);
  
  if (_LBAOptions._bVerbose)
  {
    // Display statistics about the minimization
    OPENMVG_LOG_DEBUG(
          "Bundle Adjustment statistics (approximated RMSE):\n"
          " #views: " << sfm_data.views.size() << "\n"
          << " #poses: " << sfm_data.GetPoses().size() << "\n"
          << " #intrinsics: " << sfm_data.intrinsics.size() << "\n"
                                                               " #tracks: " << sfm_data.structure.size() << "\n"
          << " #residuals: " << summary.num_residuals << "\n"
          << " Initial RMSE: " << std::sqrt( summary.initial_cost / summary.num_residuals) << "\n"
          << " Final RMSE: " << std::sqrt( summary.final_cost / summary.num_residuals) << "\n"
          << " Time (s): " << summary.total_time_in_seconds << "\n"
          );
    
    // Display statistics about the Local BA
    OPENMVG_LOG_DEBUG(
          "Local BA statistics:\n"
          << " #poses: " << _LBAStatistics._numRefinedPoses << " refined, " 
          << _LBAStatistics._numConstantPoses << " constant, "
          << _LBAStatistics._numIgnoredPoses << " ignored.\n"
          << " #intrinsics: " << _LBAStatistics._numRefinedIntrinsics << " refined, " 
          << _LBAStatistics._numConstantIntrinsics << " constant, "
          << _LBAStatistics._numIgnoredIntrinsics<< " ignored.\n"   
          << " #landmarks: " << _LBAStatistics._numRefinedLandmarks << " refined, " 
          << _LBAStatistics._numConstantLandmarks << " constant, "
          << _LBAStatistics._numIgnoredLandmarks << " ignored.\n"
          );
    
    if (_LBAOptions.isParameterOrderingEnabled())
    {
      // Display statistics about "parameter ordering"
      OPENMVG_LOG_DEBUG(
            "Parameter ordering statistics:"
            << "\n (group 0 (landmarks)): " << solver_options.linear_solver_ordering->GroupSize(0) 
            << "\n (group 1 (intrinsics)): " << solver_options.linear_solver_ordering->GroupSize(1) 
            << "\n (group 2 (poses)): " << solver_options.linear_solver_ordering->GroupSize(2) << "\n"
            );
    }
  }
  
  // 5. Update the scene with the new poses, landmarks & intrinsics (set to Refine)  
  // Update camera poses with refined data
  updateCameraPoses(map_posesBlocks, localBA_data, sfm_data.GetPoses());
  
<<<<<<< HEAD
  for(const auto& itIntrinsic: sfm_data.GetIntrinsics())
  {
    if (localBA_data->isIntrinsicLimitReached(itIntrinsic.first, LocalBA_Data::EIntrinsicParameter::Focal))
      _map_intrinsicId_LBAState[itIntrinsic.first] = LocalBAState::constant;
    else
      _map_intrinsicId_LBAState[itIntrinsic.first] = LocalBAState::refined;
  }
=======
  // Update camera intrinsics with refined data
  updateCameraIntrinsics(map_intrinsicsBlocks, localBA_data, sfm_data.intrinsics);
>>>>>>> 852eb48b
  
  return true;
}

Hash_Map<IndexT, std::vector<double> > Local_Bundle_Adjustment_Ceres::addPosesToCeresProblem(
    const Poses & poses,
    ceres::Problem & problem)
{
  // Data wrapper for refinement:
  Hash_Map<IndexT, std::vector<double> > map_poses;
  
  // Setup Poses data 
  for (Poses::const_iterator itPose = poses.begin(); itPose != poses.end(); ++itPose)
  {
    const IndexT poseId = itPose->first;
    
    const Pose3 & pose = itPose->second;
    const Mat3 R = pose.rotation();
    const Vec3 t = pose.translation();
    
    double angleAxis[3];
    ceres::RotationMatrixToAngleAxis((const double*)R.data(), angleAxis);
    map_poses[poseId].reserve(6); //angleAxis + translation
    map_poses[poseId].push_back(angleAxis[0]);
    map_poses[poseId].push_back(angleAxis[1]);
    map_poses[poseId].push_back(angleAxis[2]);
    map_poses[poseId].push_back(t(0));
    map_poses[poseId].push_back(t(1));
    map_poses[poseId].push_back(t(2));
    
    double * parameter_block = &map_poses[poseId][0];
    problem.AddParameterBlock(parameter_block, 6);
  }
  return map_poses;
}

Hash_Map<IndexT, std::vector<double>> Local_Bundle_Adjustment_Ceres::addIntrinsicsToCeresProblem(
    const SfM_Data & sfm_data,
    ceres::Problem & problem)
{
  Hash_Map<IndexT, std::size_t> intrinsicsUsage;
  
  // Setup Intrinsics data 
  // Count how many posed views use each intrinsic
  for(const auto& itView: sfm_data.GetViews())
  {
    const View* view = itView.second.get();
    if (sfm_data.IsPoseAndIntrinsicDefined(view))
    {
      if(intrinsicsUsage.find(view->getIntrinsicId()) == intrinsicsUsage.end())
        intrinsicsUsage[view->getIntrinsicId()] = 1;
      else
        ++intrinsicsUsage[view->getIntrinsicId()];
    }
    else
    {
      if(intrinsicsUsage.find(view->getIntrinsicId()) == intrinsicsUsage.end())
        intrinsicsUsage[view->getIntrinsicId()] = 0;
    }
  }
  
  Hash_Map<IndexT, std::vector<double>> map_intrinsics;
  for(const auto& itIntrinsic: sfm_data.GetIntrinsics())
  {
    const IndexT intrinsicIds = itIntrinsic.first;
    
    // Do not refine an intrinsic does not used by any reconstructed view
    if(intrinsicsUsage[intrinsicIds] == 0)
      continue;
    
    assert(isValid(itIntrinsic.second->getType()));
    map_intrinsics[intrinsicIds] = itIntrinsic.second->getParams();
    
    double * parameter_block = &map_intrinsics[intrinsicIds][0];
    problem.AddParameterBlock(parameter_block, map_intrinsics[intrinsicIds].size());
    
    // Refine the focal length
    if(itIntrinsic.second->initialFocalLengthPix() > 0)
    {
      // If we have an initial guess, we only authorize a margin around this value.
      assert(map_intrinsics[intrinsicIds].size() >= 1);
      const unsigned int maxFocalErr = 0.2 * std::max(itIntrinsic.second->w(), itIntrinsic.second->h());
      problem.SetParameterLowerBound(parameter_block, 0, (double)itIntrinsic.second->initialFocalLengthPix() - maxFocalErr);
      problem.SetParameterUpperBound(parameter_block, 0, (double)itIntrinsic.second->initialFocalLengthPix() + maxFocalErr);
    }
    else // no initial guess
    {
      // We don't have an initial guess, but we assume that we use
      // a converging lens, so the focal length should be positive.
      problem.SetParameterLowerBound(parameter_block, 0, 0.0);
    }
    
    const std::size_t minImagesForOpticalCenter = 3;
    
    // Optical center
    // Refine optical center within 10% of the image size.
    assert(map_intrinsics[intrinsicIds].size() >= 3);
    
    const double opticalCenterMinPercent = 0.45;
    const double opticalCenterMaxPercent = 0.55;
    
    // Add bounds to the principal point
    problem.SetParameterLowerBound(parameter_block, 1, opticalCenterMinPercent * itIntrinsic.second->w());
    problem.SetParameterUpperBound(parameter_block, 1, opticalCenterMaxPercent * itIntrinsic.second->w());
    
    problem.SetParameterLowerBound(parameter_block, 2, opticalCenterMinPercent * itIntrinsic.second->h());
    problem.SetParameterUpperBound(parameter_block, 2, opticalCenterMaxPercent * itIntrinsic.second->h());
  }
  return map_intrinsics;
} 

/// Transfert the BA options from OpenMVG to Ceres
void Local_Bundle_Adjustment_Ceres::setSolverOptions(ceres::Solver::Options& solver_options)
{
  solver_options.preconditioner_type = _LBAOptions._preconditioner_type;
  solver_options.linear_solver_type = _LBAOptions._linear_solver_type;
  solver_options.sparse_linear_algebra_library_type = _LBAOptions._sparse_linear_algebra_library_type;
  solver_options.minimizer_progress_to_stdout = _LBAOptions._bVerbose;
  solver_options.logging_type = ceres::SILENT;
  solver_options.num_threads = _LBAOptions._nbThreads;
  solver_options.num_linear_solver_threads = _LBAOptions._nbThreads;
}

bool Local_Bundle_Adjustment_Ceres::solveBA(
    ceres::Problem& problem, 
    ceres::Solver::Options& options, 
    ceres::Solver::Summary& summary)
{
  // Configure a BA engine and run it
  // Solve BA
  
  ceres::Solve(options, &problem, &summary);
  if (_LBAOptions._bCeres_Summary)
    OPENMVG_LOG_DEBUG(summary.FullReport());
  
  // If no error, get back refined parameters
  if (!summary.IsSolutionUsable())
  {
    OPENMVG_LOG_WARNING("Bundle Adjustment failed.");
    return false;
  }
  return true;
}

void Local_Bundle_Adjustment_Ceres::updateCameraPoses(
    const Hash_Map<IndexT, std::vector<double>> & map_poseblocks,
    const LocalBA_Data& localBA_data,
    Poses & poses)
{
  for (Poses::iterator itPose = poses.begin();
       itPose != poses.end(); ++itPose)
  {
    const IndexT poseId = itPose->first;
    
    // Do not update a camera pose set as Ignored or Constant in the Local BA strategy
    if (_LBAOptions.isLocalBAEnabled() )
    {
      if (localBA_data.getPoseState(poseId) == LocalBA_Data::EState::ignored) 
        continue;
      if (localBA_data.getPoseState(poseId) == LocalBA_Data::EState::constant) 
        continue;
    }
    
    Mat3 R_refined;
    ceres::AngleAxisToRotationMatrix(&map_poseblocks.at(poseId)[0], R_refined.data());
    Vec3 t_refined(map_poseblocks.at(poseId)[3], map_poseblocks.at(poseId)[4], map_poseblocks.at(poseId)[5]);
    // Update the pose
    Pose3 & pose = itPose->second;
    pose = Pose3(R_refined, -R_refined.transpose() * t_refined);
  }
}

void Local_Bundle_Adjustment_Ceres::updateCameraIntrinsics(
    const Hash_Map<IndexT, std::vector<double>> & map_intrinsicblocks,
    const LocalBA_Data& localBA_data, 
    Intrinsics & intrinsics)
{
  for (const auto& intrinsicsV: map_intrinsicblocks)
  {
    const IndexT intrinsicId = intrinsicsV.first;
    
    // Do not update an camera intrinsic set as Ignored or Constant in the Local BA strategy
    if (_LBAOptions.isLocalBAEnabled() )
    {
      if (localBA_data.getIntrinsicState(intrinsicId) == LocalBA_Data::EState::ignored) 
        continue;
      if (localBA_data.getIntrinsicState(intrinsicId) == LocalBA_Data::EState::constant) 
        continue;
    }
    
    intrinsics[intrinsicId]->updateFromParams(intrinsicsV.second);
  }
}

bool Local_Bundle_Adjustment_Ceres::exportStatistics(const std::string& path, const std::size_t& kMinNbOfMatches, const std::size_t kLimitDistance)
{
  showStatistics();
  
  std::string filename = stlplus::folder_append_separator(path)+"BaStats_M" + std::to_string(kMinNbOfMatches) + "_D" + std::to_string(kLimitDistance) + ".txt";
  std::ofstream os;
  os.open(filename, std::ios::app);
  os.seekp(0, std::ios::end); //put the cursor at the end
  if (!os.is_open())
  {
    OPENMVG_LOG_DEBUG("Unable to open the Bundle adjustment stat file '" << filename << "'.");
    return false;
  }
  
  if (os.tellp() == 0) // 'tellp' return the cursor's position
  {
    // If the file does't exist: add a header.
    std::vector<std::string> header;
    header.push_back("Time/BA(s)");
    header.push_back("RefinedPose"); header.push_back("ConstPose");  header.push_back("IgnoredPose");
    header.push_back("RefinedPts");  header.push_back("ConstPts");   header.push_back("IgnoredPts");
    header.push_back("RefinedK");    header.push_back("ConstK");     header.push_back("IgnoredK");
    header.push_back("ResidualBlocks");
    header.push_back("SuccessIter"); header.push_back("BadIter");
    header.push_back("InitRMSE"); header.push_back("FinalRMSE");
    header.push_back("dAR=-1");
    header.push_back("dAR=0"); header.push_back("dAR=1"); header.push_back("dAR=2");
    header.push_back("dAR=3"); header.push_back("dAR=4"); header.push_back("dAR=5");   
    header.push_back("dAR=6"); header.push_back("dAR=7"); header.push_back("dAR=8"); 
    header.push_back("dAR=9"); header.push_back("dAR=10+");
    header.
        push_back("New Views");
    
    for (std::string & head : header)
      os << head << "\t";
    os << "\n"; 
  }
  
  // Add the '_LBA_statistics' contents:
  // Compute the number of poses with a distanceToRecenteCameras > 10
  // remind: distances range is {-1; 10+} so 11th element is the dist. 10
  std::size_t posesWthDistUpperThanTen = 0;
  
  for (const auto& it : _LBAStatistics._numCamerasPerDistance)
  {
    if (it.first >= 10)
      posesWthDistUpperThanTen += it.second;
  }
  
  os << _LBAStatistics._time << "\t"
        
     << _LBAStatistics._numRefinedPoses << "\t"
     << _LBAStatistics._numConstantPoses << "\t"
     << _LBAStatistics._numIgnoredPoses << "\t"
     << _LBAStatistics._numRefinedLandmarks << "\t"
     << _LBAStatistics._numConstantLandmarks << "\t"
     << _LBAStatistics._numIgnoredLandmarks << "\t"
     << _LBAStatistics._numRefinedIntrinsics << "\t"
     << _LBAStatistics._numConstantIntrinsics << "\t"
     << _LBAStatistics._numIgnoredIntrinsics << "\t"
        
     << _LBAStatistics._numResidualBlocks << "\t"
     << _LBAStatistics._numSuccessfullIterations << "\t"
     << _LBAStatistics._numUnsuccessfullIterations << "\t"
        
     << _LBAStatistics._RMSEinitial << "\t"
     << _LBAStatistics._RMSEfinal << "\t"
        
     << _LBAStatistics._numCamerasPerDistance[-1] << "\t"
     << _LBAStatistics._numCamerasPerDistance[0] << "\t"
     << _LBAStatistics._numCamerasPerDistance[1] << "\t"
     << _LBAStatistics._numCamerasPerDistance[2] << "\t"
     << _LBAStatistics._numCamerasPerDistance[3] << "\t"
     << _LBAStatistics._numCamerasPerDistance[4] << "\t"
     << _LBAStatistics._numCamerasPerDistance[5] << "\t"
     << _LBAStatistics._numCamerasPerDistance[6] << "\t"
     << _LBAStatistics._numCamerasPerDistance[7] << "\t"
     << _LBAStatistics._numCamerasPerDistance[8] << "\t"
     << _LBAStatistics._numCamerasPerDistance[9] << "\t"
     << posesWthDistUpperThanTen << "\t";
  
  for (const IndexT id : _LBAStatistics._newViewsId)
  {
    os << id << "\t";
  }
  os << "\n";
  os.close();
  
  return true;
}

void Local_Bundle_Adjustment_Ceres::showStatistics()
{
  std::cout << "\n----- Local BA Ceres statistics ------" << std::endl;
  std::cout << "|- adjutment duration: " << _LBAStatistics._numRefinedPoses << " ms" << std::endl;
  std::cout << "|- poses: " 
            << _LBAStatistics._numRefinedPoses << " refined, "
            << _LBAStatistics._numConstantPoses << " constant, "
            << _LBAStatistics._numIgnoredPoses << " ignored" << std::endl;  
  std::cout << "|- landmarks: " 
            << _LBAStatistics._numRefinedLandmarks << " refined, "
            << _LBAStatistics._numConstantLandmarks << " constant, "
            << _LBAStatistics._numIgnoredLandmarks<< " ignored" << std::endl;
  std::cout << "|- intrinsics: " 
            << _LBAStatistics._numRefinedIntrinsics << " refined, "
            << _LBAStatistics._numConstantIntrinsics << " constant, "
            << _LBAStatistics._numIgnoredIntrinsics << " ignored" << std::endl;
  std::cout << "|- #residual blocks = " << _LBAStatistics._numResidualBlocks << std::endl;
  std::cout << "|- #successful iterations = " << _LBAStatistics._numSuccessfullIterations << std::endl;
  std::cout << "|- #unsuccessful iterations = " << _LBAStatistics._numUnsuccessfullIterations << std::endl;
  std::cout << "|- initial RMSE = " << _LBAStatistics._RMSEinitial << std::endl;
  std::cout << "|- final RMSE = " << _LBAStatistics._RMSEfinal<< std::endl;
  std::cout << "|- graph-distances: " << std::endl;
  for (int i = -1; i < 10; i++)
  {
    std::cout << "D(" << i << ") : " << _LBAStatistics._numCamerasPerDistance[i] << std::endl;
  }
  std::cout << "---------------------------------------\n" << std::endl;
}



} // namespace sfm
} // namespace openMVG
<|MERGE_RESOLUTION|>--- conflicted
+++ resolved
@@ -203,19 +203,9 @@
   // 5. Update the scene with the new poses, landmarks & intrinsics (set to Refine)  
   // Update camera poses with refined data
   updateCameraPoses(map_posesBlocks, localBA_data, sfm_data.GetPoses());
-  
-<<<<<<< HEAD
-  for(const auto& itIntrinsic: sfm_data.GetIntrinsics())
-  {
-    if (localBA_data->isIntrinsicLimitReached(itIntrinsic.first, LocalBA_Data::EIntrinsicParameter::Focal))
-      _map_intrinsicId_LBAState[itIntrinsic.first] = LocalBAState::constant;
-    else
-      _map_intrinsicId_LBAState[itIntrinsic.first] = LocalBAState::refined;
-  }
-=======
+
   // Update camera intrinsics with refined data
   updateCameraIntrinsics(map_intrinsicsBlocks, localBA_data, sfm_data.intrinsics);
->>>>>>> 852eb48b
   
   return true;
 }
